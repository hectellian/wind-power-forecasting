<<<<<<< HEAD
=======
from .model import LogisticRegression

__ALL__ = [LogisticRegression]
>>>>>>> d7d91544
<|MERGE_RESOLUTION|>--- conflicted
+++ resolved
@@ -1,6 +1,3 @@
-<<<<<<< HEAD
-=======
 from .model import LogisticRegression
 
-__ALL__ = [LogisticRegression]
->>>>>>> d7d91544
+__ALL__ = [LogisticRegression]