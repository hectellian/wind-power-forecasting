[tool.poetry]
name = "wind-power-forecasting"
version = "0.1.0"
description = "Data Mining Project for the WPF using 3 different models"
authors = ["Christoforou Anthony <Anthony.Christoforou@etu.unige.ch>", "Arm Ethan <Ethan.Arm@etu.unige.ch>"]
license = "GNU General Public License v3.0"
readme = "README.md"
packages = [{include = "wind_power_forecasting"}]

[tool.poetry.dependencies]
python = ">=3.10,<3.11"
numpy = "^1.24.3"
matplotlib = "^3.7.1"
torch = "^2.0.0"
pandas = "^2.0.1"
progressbar = "^2.5"
pytest = "^7.3.1"
torchvision = "^0.15.1"
torchaudio = "^2.0.1"
tqdm = "^4.65.0"
joblib = "^1.2.0"
<<<<<<< HEAD
scikit-learn = "^1.2.2"
=======
pytorch-forecasting = "^1.0.0"
>>>>>>> ef9e6e38

[build-system]
requires = ["poetry-core"]
build-backend = "poetry.core.masonry.api"

[tool.poetry.scripts]
forecast = "wind_power_forecasting.main:main"<|MERGE_RESOLUTION|>--- conflicted
+++ resolved
@@ -19,11 +19,7 @@
 torchaudio = "^2.0.1"
 tqdm = "^4.65.0"
 joblib = "^1.2.0"
-<<<<<<< HEAD
 scikit-learn = "^1.2.2"
-=======
-pytorch-forecasting = "^1.0.0"
->>>>>>> ef9e6e38
 
 [build-system]
 requires = ["poetry-core"]
